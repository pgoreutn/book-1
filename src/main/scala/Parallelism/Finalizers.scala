--- conflicted
+++ resolved
@@ -10,46 +10,38 @@
 
 object Finalizers extends zio.App {
 
+  //In this example, we create a ZIO that uses file IO. It opens a file to read it, but gets failed half way through.
+  //We use a finalizer to ensure that even if the ZIO fails unexpectedly, the file will still be closed.
+
+
   def finalizer(source: scala.io.Source) = //Define the finalizer behavior here
     UIO.effectTotal {
       println("Finalizing: Closing file reader")
-      source.close
+      source.close       //Close the input source
     }
 
-  def readFileContents(
-      forceError: Boolean
-  ): ZIO[Any, Throwable, Vector[String]] =
-    ZIO(scala.io.Source.fromFile("src/main/scala/Parallelism/csvFile.csv"))
-      .bracket(finalizer) { bufferedSource =>
+  val readFileContents: ZIO[Any, Throwable, Vector[String]] =
+    ZIO(scala.io.Source.fromFile("src/main/scala/Parallelism/csvFile.csv"))   //Open the file to read its contents
+      .bracket(finalizer) { bufferedSource =>       //Use the bracket method with the finalizer defined above to define behavior on fail.
 
         val lines =
           for line <- bufferedSource.getLines
-            yield line
+          yield line
 
-        ZIO {
-          if (forceError)
-            throw new IOException("Boom!")
-          else
-            Vector() ++ lines
-        }
+        if (true)                             //Simulating an enexpected error/exception
+          throw new IOException("Boom!")
+
+        ZIO.succeed(Vector() ++ lines)
       }
 
   def run(args: List[String]) = //Use App's run function
     println("In main")
 
-    val ioExample: ZIO[Console, Throwable, Unit] =
+    val ioExample: ZIO[Console, Throwable, Unit] =   //Define the ZIO contexts
       for
-<<<<<<< HEAD
-      //First way of using a finalizer: When executing/interpreting a ZIO, use the .ensuring method with the finalizer value name.
         fileLines <- readFileContents
-=======
-        //First way of using a finalizer: When executing/interpreting a ZIO, use the .ensuring method with the finalizer value name.
-        fileLines <- readFileContents(forceError = true)
->>>>>>> c2caa317
-        _ <- putStrLn(fileLines.mkString("\n"))
+        _ <- putStrLn(fileLines.mkString("\n"))   //Combine the strings of the output vector into a single string, separated by \n
       yield ()
-    ioExample.catchAll { case throwable: Throwable =>
-      putStrLn("Expected IOException was found")
-    }.exitCode //Call the Zio with exitCode.
+    ioExample.exitCode //Call the Zio with exitCode.
 
 }